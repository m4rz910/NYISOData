from nyisotoolkit import NYISOVis

if __name__ == "__main__":
    years = ["2019"]
    for year in years:
        nv = NYISOVis(year=year)
<<<<<<< HEAD
        nv.fig_carbon_free_year()
        for f in ["D", "M"]:
            nv.fig_energy(f=f)
            nv.fig_clcpa_carbon_free(f=f)

    print(
        f"Figures saved by default to: {nv.out_dir} \nYou can change this by passing a pathlib object to the out_dir parameter to the NYISOVis object initialization."
    )
=======
        # nv.fig_carbon_free_year()
        nv.fig_decarbonization_heatmap()
        #nv.fig_decarbonization_clock()
        # for f in ['D','M']:
        #     nv.fig_energy_generation(f=f)
        #     nv.fig_carbon_free_timeseries(f=f)
    print(f"Figures saved by default to: {nv.out_dir} \nYou can change this by passing a pathlib object to the out_dir parameter to the NYISOVis object initialization.")
>>>>>>> 9028502b
<|MERGE_RESOLUTION|>--- conflicted
+++ resolved
@@ -4,21 +4,10 @@
     years = ["2019"]
     for year in years:
         nv = NYISOVis(year=year)
-<<<<<<< HEAD
         nv.fig_carbon_free_year()
-        for f in ["D", "M"]:
-            nv.fig_energy(f=f)
-            nv.fig_clcpa_carbon_free(f=f)
-
-    print(
-        f"Figures saved by default to: {nv.out_dir} \nYou can change this by passing a pathlib object to the out_dir parameter to the NYISOVis object initialization."
-    )
-=======
-        # nv.fig_carbon_free_year()
         nv.fig_decarbonization_heatmap()
-        #nv.fig_decarbonization_clock()
-        # for f in ['D','M']:
-        #     nv.fig_energy_generation(f=f)
-        #     nv.fig_carbon_free_timeseries(f=f)
-    print(f"Figures saved by default to: {nv.out_dir} \nYou can change this by passing a pathlib object to the out_dir parameter to the NYISOVis object initialization.")
->>>>>>> 9028502b
+        # nv.fig_decarbonization_clock()
+        for f in ['D','M']:
+            nv.fig_energy_generation(f=f)
+            nv.fig_carbon_free_timeseries(f=f)
+    print(f"Figures saved by default to: {nv.out_dir} \nYou can change this by passing a pathlib object to the out_dir parameter to the NYISOVis object initialization.")